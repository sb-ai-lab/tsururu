<<<<<<< HEAD
[tool.poetry]
name = "tsururu"
version = "1.0.0"
description = "Python tool for time series forecasting"
authors = ["Alina Kostromina <AMaKostromina@sberbank.ru>", "Dmitry Simakov <Simakov.D.E@sberbank.ru>"]
license = "Apache License 2.0"
readme = "README.md"
repository = "https://github.com/sb-ai-lab/tsururu"
classifiers = [
    "Programming Language :: Python :: 3.9",
    "Programming Language :: Python :: 3.10",
    "Operating System :: OS Independent",
    "Intended Audience :: Science/Research",
    "Development Status :: 3 - Alpha",
    "Environment :: Console",
    "Natural Language :: Russian",
    "Topic :: Scientific/Engineering :: Artificial Intelligence",
]

[tool.poetry.dependencies]
python = ">=3.9, <3.12"
scikit-learn = "^1.3.2"
numpy = "^1.26.3"
pandas = "^2.1.4"
holidays = "^0.40"
scipy = "^1.11.4"
catboost = { version = ">=1.2.0", optional = true }
torch = { version = ">=1.9.0, <=2.0.0", optional = true }

[tool.poetry.extras]
catboost = ["catboost"]
torch = ["torch"]

[build-system]
requires = ["poetry-core"]
build-backend = "poetry.core.masonry.api"

[project.urls]
Homepage = "https://github.com/sb-ai-lab/tsururu"
Issues = "https://github.com/sb-ai-lab/tsururu/issues"
=======
[tool.poetry]
name = "tsururu"
version = "0.1.1"
description = "Python tool for time series forecasting"
authors = ["Alina Kostromina <AMaKostromina@sberbank.ru>", "Dmitry Simakov <Simakov.D.E@sberbank.ru>"]
license = "Apache License 2.0"
readme = "README.md"
repository = "https://github.com/sb-ai-lab/tsururu"
classifiers = [
    "Programming Language :: Python :: 3.9",
    "Programming Language :: Python :: 3.10",
    "Operating System :: OS Independent",
    "Intended Audience :: Science/Research",
    "Development Status :: 3 - Alpha",
    "Environment :: Console",
    "Natural Language :: Russian",
    "Topic :: Scientific/Engineering :: Artificial Intelligence",
]

[tool.poetry.dependencies]
python = "^3.9"
scikit-learn = "^1.3.2"
numpy = "^1.26.3"
pandas = "^2.1.4"
holidays = "^0.40"
catboost = "^1.2.0"
scipy = "^1.11.4"

[build-system]
requires = ["poetry-core"]
build-backend = "poetry.core.masonry.api"

[project.urls]
Homepage = "https://github.com/sb-ai-lab/tsururu"
Issues = "https://github.com/sb-ai-lab/tsururu/issues"
>>>>>>> 26ca0f09
<|MERGE_RESOLUTION|>--- conflicted
+++ resolved
@@ -1,78 +1,40 @@
-<<<<<<< HEAD
-[tool.poetry]
-name = "tsururu"
-version = "1.0.0"
-description = "Python tool for time series forecasting"
-authors = ["Alina Kostromina <AMaKostromina@sberbank.ru>", "Dmitry Simakov <Simakov.D.E@sberbank.ru>"]
-license = "Apache License 2.0"
-readme = "README.md"
-repository = "https://github.com/sb-ai-lab/tsururu"
-classifiers = [
-    "Programming Language :: Python :: 3.9",
-    "Programming Language :: Python :: 3.10",
-    "Operating System :: OS Independent",
-    "Intended Audience :: Science/Research",
-    "Development Status :: 3 - Alpha",
-    "Environment :: Console",
-    "Natural Language :: Russian",
-    "Topic :: Scientific/Engineering :: Artificial Intelligence",
-]
-
-[tool.poetry.dependencies]
-python = ">=3.9, <3.12"
-scikit-learn = "^1.3.2"
-numpy = "^1.26.3"
-pandas = "^2.1.4"
-holidays = "^0.40"
-scipy = "^1.11.4"
-catboost = { version = ">=1.2.0", optional = true }
-torch = { version = ">=1.9.0, <=2.0.0", optional = true }
-
-[tool.poetry.extras]
-catboost = ["catboost"]
-torch = ["torch"]
-
-[build-system]
-requires = ["poetry-core"]
-build-backend = "poetry.core.masonry.api"
-
-[project.urls]
-Homepage = "https://github.com/sb-ai-lab/tsururu"
-Issues = "https://github.com/sb-ai-lab/tsururu/issues"
-=======
-[tool.poetry]
-name = "tsururu"
-version = "0.1.1"
-description = "Python tool for time series forecasting"
-authors = ["Alina Kostromina <AMaKostromina@sberbank.ru>", "Dmitry Simakov <Simakov.D.E@sberbank.ru>"]
-license = "Apache License 2.0"
-readme = "README.md"
-repository = "https://github.com/sb-ai-lab/tsururu"
-classifiers = [
-    "Programming Language :: Python :: 3.9",
-    "Programming Language :: Python :: 3.10",
-    "Operating System :: OS Independent",
-    "Intended Audience :: Science/Research",
-    "Development Status :: 3 - Alpha",
-    "Environment :: Console",
-    "Natural Language :: Russian",
-    "Topic :: Scientific/Engineering :: Artificial Intelligence",
-]
-
-[tool.poetry.dependencies]
-python = "^3.9"
-scikit-learn = "^1.3.2"
-numpy = "^1.26.3"
-pandas = "^2.1.4"
-holidays = "^0.40"
-catboost = "^1.2.0"
-scipy = "^1.11.4"
-
-[build-system]
-requires = ["poetry-core"]
-build-backend = "poetry.core.masonry.api"
-
-[project.urls]
-Homepage = "https://github.com/sb-ai-lab/tsururu"
-Issues = "https://github.com/sb-ai-lab/tsururu/issues"
->>>>>>> 26ca0f09
+[tool.poetry]
+name = "tsururu"
+version = "1.0.0"
+description = "Python tool for time series forecasting"
+authors = ["Alina Kostromina <AMaKostromina@sberbank.ru>", "Dmitry Simakov <Simakov.D.E@sberbank.ru>"]
+license = "Apache License 2.0"
+readme = "README.md"
+repository = "https://github.com/sb-ai-lab/tsururu"
+classifiers = [
+    "Programming Language :: Python :: 3.9",
+    "Programming Language :: Python :: 3.10",
+    "Operating System :: OS Independent",
+    "Intended Audience :: Science/Research",
+    "Development Status :: 3 - Alpha",
+    "Environment :: Console",
+    "Natural Language :: Russian",
+    "Topic :: Scientific/Engineering :: Artificial Intelligence",
+]
+
+[tool.poetry.dependencies]
+python = ">=3.9, <3.12"
+scikit-learn = "^1.3.2"
+numpy = "^1.26.3"
+pandas = "^2.1.4"
+holidays = "^0.40"
+scipy = "^1.11.4"
+catboost = { version = ">=1.2.0", optional = true }
+torch = { version = ">=1.9.0, <=2.0.0", optional = true }
+
+[tool.poetry.extras]
+catboost = ["catboost"]
+torch = ["torch"]
+
+[build-system]
+requires = ["poetry-core"]
+build-backend = "poetry.core.masonry.api"
+
+[project.urls]
+Homepage = "https://github.com/sb-ai-lab/tsururu"
+Issues = "https://github.com/sb-ai-lab/tsururu/issues"