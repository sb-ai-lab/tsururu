--- conflicted
+++ resolved
@@ -403,12 +403,9 @@
         self.id_column = columns_and_features_params["id"]["column"][0]
         self.target_column = columns_and_features_params["target"]["column"][0]
         self.date_column = columns_and_features_params["date"]["column"][0]
-<<<<<<< HEAD
         self.delta = delta
         self.print_freq_period_info()
-=======
         self.seq_data = data.sort_values(["id", "date"])
->>>>>>> f5a6a38f
 
     def make_padded_test(
         self,
